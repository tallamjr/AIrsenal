--- conflicted
+++ resolved
@@ -27,7 +27,6 @@
     get_recent_minutes_for_player,
     get_return_gameweek_for_player,
     get_player_name,
-<<<<<<< HEAD
     list_players
 )
 from .bpl_interface import (
@@ -36,12 +35,9 @@
     get_result_df,
     get_ratings_df,
     fit_all_data
-=======
     list_players,
     fetcher,
->>>>>>> 6d73b47c
 )
-from .bpl_interface import get_player_model, get_team_model, get_result_df, fit_all_data
 
 DBSession = sessionmaker(bind=engine)
 session = DBSession()
