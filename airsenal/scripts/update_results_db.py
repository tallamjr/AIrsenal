--- conflicted
+++ resolved
@@ -7,13 +7,8 @@
 
 import os
 import sys
-<<<<<<< HEAD
 
 import argparse
-=======
-import argparse
-
->>>>>>> e982a479
 
 from .fill_result_table import  fill_results_from_api
 from .fill_playerscore_table import fill_playerscores_from_api
@@ -23,7 +18,7 @@
 
 def main():
 
-<<<<<<< HEAD
+
     parser = argparse.ArgumentParser(description="fill db tables with recent scores and transactions")
     parser.add_argument("--season",help="season, in format e.g. '1819'",default=CURRENT_SEASON)
     parser.add_argument("--tag",help="identifying tag", default="AIrsenal1819")
@@ -32,10 +27,6 @@
     season = args.season
     tag = args.tag
 
-=======
-    season=CURRENT_SEASON
-    tag = "AIrsenal"+season
->>>>>>> e982a479
     with session_scope() as session:
 
         last_in_db = get_last_gameweek_in_db(season, session)
