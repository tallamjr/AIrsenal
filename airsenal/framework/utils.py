--- conflicted
+++ resolved
@@ -403,15 +403,9 @@
     team="all",
     order_by="price",
     season=CURRENT_SEASON,
-<<<<<<< HEAD
-    dbsession=None,
-    verbose=False,
-    gameweek=NEXT_GAMEWEEK,
-=======
     gameweek=NEXT_GAMEWEEK,
     dbsession=None,
     verbose=False,
->>>>>>> 660430fa
 ):
     """
     print list of players, and
@@ -944,15 +938,9 @@
 def estimate_minutes_from_prev_season(
     player,
     season=CURRENT_SEASON,
-<<<<<<< HEAD
-    dbsession=None,
-    gameweek=NEXT_GAMEWEEK,
-    n_games_to_use=10,
-=======
     gameweek=NEXT_GAMEWEEK,
     n_games_to_use=10,
     dbsession=None
->>>>>>> 660430fa
 ):
     """
     take average of minutes from previous season if any, or else return [60]
@@ -1147,49 +1135,6 @@
     return rows[-1].tag
 
 
-<<<<<<< HEAD
-def fixture_probabilities(gameweek, season=CURRENT_SEASON, dbsession=None):
-    """
-    Returns probabilities for all fixtures in a given gameweek and season, as a data frame with a row
-    for each fixture and columns being fixture_id, home_team, away_team, home_win_probability,
-    draw_probability, away_win_probability.
-    """
-    model_team = get_fitted_team_model(season, dbsession)
-    fixture_probabilities_list = []
-    fixture_id_list = []
-    for fixture in get_fixtures_for_gameweek(
-        gameweek, season=season, dbsession=dbsession
-    ):
-        probabilities = model_team.overall_probabilities(
-            fixture.home_team, fixture.away_team
-        )
-        fixture_probabilities_list.append(
-            [
-                fixture.fixture_id,
-                fixture.home_team,
-                fixture.away_team,
-                probabilities[0],
-                probabilities[1],
-                probabilities[2],
-            ]
-        )
-        fixture_id_list.append(fixture.fixture_id)
-    return pd.DataFrame(
-        fixture_probabilities_list,
-        columns=[
-            "fixture_id",
-            "home_team",
-            "away_team",
-            "home_win_probability",
-            "draw_probability",
-            "away_win_probability",
-        ],
-        index=fixture_id_list,
-    )
-
-
-=======
->>>>>>> 660430fa
 def find_fixture(
     gameweek,
     team,
