--- conflicted
+++ resolved
@@ -177,13 +177,7 @@
         else:
             price = first_gw_data[0]["value"]
 
-<<<<<<< HEAD
-        add_transaction(pid, starting_gw, 1, price, season, tag, free_hit, fpl_team_id, dbsession)
-=======
-        add_transaction(
-            pid, 1, 1, price, season, tag, free_hit, fpl_team_id, time, dbsession
-        )
->>>>>>> f54feffa
+        add_transaction(pid, starting_gw, 1, price, season, tag, free_hit, fpl_team_id, time, dbsession)
 
 
 def update_squad(
