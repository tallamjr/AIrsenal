--- conflicted
+++ resolved
@@ -486,12 +486,8 @@
     """
     fit the data for a particular position (FWD, MID, DEF)
     """
-<<<<<<< HEAD
     data, names = process_player_data(prefix, season, session, gameweek)
-=======
-    data, names = process_player_data(prefix, season, session)
     print("Fitting player model for", prefix, "...")
->>>>>>> f2ee7e34
     fit = model.optimizing(data)
     df = (
         pd.DataFrame(fit["theta"], columns=["pr_score", "pr_assist", "pr_neither"])
